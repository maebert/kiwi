--- conflicted
+++ resolved
@@ -19,7 +19,7 @@
 static PyObject*
 Variable_new( PyTypeObject* type, PyObject* args, PyObject* kwargs )
 {
-	static const char *kwlist[] = { "name", "context", 0 };	
+	static const char *kwlist[] = { "name", "context", 0 };
 	PyObject* context = 0;
 
 	#if PY_MAJOR_VERSION >= 3
@@ -234,7 +234,7 @@
 	0,                          /* nb_positive */
 	0,                          /* nb_absolute */
 	#if PY_MAJOR_VERSION > 3
-	0, 							/* nb_bool */
+	0,                          /* nb_bool */
 	#else
 	0,                          /* nb_nonzero */
 	#endif
@@ -257,7 +257,7 @@
 	0,                          /* nb_inplace_add */
 	0,                          /* nb_inplace_subtract */
 	0,                          /* nb_inplace_multiply */
-	#if PY_MAJOR_VERSION < 3 
+	#if PY_MAJOR_VERSION < 3
 	0,                          /* nb_inplace_divide */
 	#endif
 	0,                          /* nb_inplace_remainder */
@@ -278,14 +278,8 @@
 
 
 PyTypeObject Variable_Type = {
-<<<<<<< HEAD
-	PyObject_HEAD_INIT( 0 )
-	0,                                      /* ob_size */
+	PyVarObject_HEAD_INIT( &PyType_Type, 0 )
 	"kiwisolver.Variable",                  /* tp_name */
-=======
-	PyVarObject_HEAD_INIT( &PyType_Type, 0 )
-	"pykiwi.Variable",                      /* tp_name */
->>>>>>> b4b6394a
 	sizeof( Variable ),                     /* tp_basicsize */
 	0,                                      /* tp_itemsize */
 	(destructor)Variable_dealloc,           /* tp_dealloc */
@@ -305,7 +299,7 @@
 	(PyBufferProcs*)0,                      /* tp_as_buffer */
 	#if PY_MAJOR_VERSION >= 3
 	Py_TPFLAGS_DEFAULT|Py_TPFLAGS_HAVE_GC|Py_TPFLAGS_BASETYPE, /* tp_flags */
-	#else	
+	#else
 	Py_TPFLAGS_DEFAULT|Py_TPFLAGS_HAVE_GC|Py_TPFLAGS_BASETYPE|Py_TPFLAGS_CHECKTYPES, /* tp_flags */
 	#endif
 	0,                                      /* Documentation string */
