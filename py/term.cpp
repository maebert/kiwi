/*-----------------------------------------------------------------------------
| Copyright (c) 2013, Nucleic Development Team.
|
| Distributed under the terms of the Modified BSD License.
|
| The full license is in the file COPYING.txt, distributed with this software.
|----------------------------------------------------------------------------*/
#include <sstream>
#include <Python.h>
#include "pythonhelpers.h"
#include "symbolics.h"
#include "types.h"
#include "util.h"


using namespace PythonHelpers;


static PyObject*
Term_new( PyTypeObject* type, PyObject* args, PyObject* kwargs )
{
	static const char *kwlist[] = { "variable", "coefficient", 0 };
	PyObject* pyvar;
	PyObject* pycoeff = 0;
	if( !PyArg_ParseTupleAndKeywords(
		args, kwargs, "O|O:__new__", const_cast<char**>( kwlist ),
		&pyvar, &pycoeff ) )
		return 0;
	if( !Variable::TypeCheck( pyvar ) )
		return py_expected_type_fail( pyvar, "Variable" );
	double coefficient = 1.0;
	if( pycoeff && !convert_to_double( pycoeff, coefficient ) )
		return 0;
	PyObject* pyterm = PyType_GenericNew( type, args, kwargs );
	if( !pyterm )
		return 0;
	Term* self = reinterpret_cast<Term*>( pyterm );
	self->variable = newref( pyvar );
	self->coefficient = coefficient;
	return pyterm;
}


static void
Term_clear( Term* self )
{
	Py_CLEAR( self->variable );
}


static int
Term_traverse( Term* self, visitproc visit, void* arg )
{
	Py_VISIT( self->variable );
	return 0;
}


static void
Term_dealloc( Term* self )
{
	PyObject_GC_UnTrack( self );
	Term_clear( self );
	Py_TYPE( self )->tp_free( pyobject_cast( self ) );
}


static PyObject*
Term_repr( Term* self )
{
	std::stringstream stream;
	stream << self->coefficient << " * ";
	stream << reinterpret_cast<Variable*>( self->variable )->variable.name();
	#if PY_MAJOR_VERSION >= 3
		return PyUnicode_FromString( stream.str().c_str() );
	#else
		return PyString_FromString( stream.str().c_str() );
	#endif
}


static PyObject*
Term_variable( Term* self )
{
	return newref( self->variable );
}


static PyObject*
Term_coefficient( Term* self )
{
	return PyFloat_FromDouble( self->coefficient );
}


static PyObject*
Term_value( Term* self )
{
	Variable* pyvar = reinterpret_cast<Variable*>( self->variable );
	return PyFloat_FromDouble( self->coefficient * pyvar->variable.value() );
}


static PyObject*
Term_add( PyObject* first, PyObject* second )
{
	return BinaryInvoke<BinaryAdd, Term>()( first, second );
}


static PyObject*
Term_sub( PyObject* first, PyObject* second )
{
	return BinaryInvoke<BinarySub, Term>()( first, second );
}


static PyObject*
Term_mul( PyObject* first, PyObject* second )
{
	return BinaryInvoke<BinaryMul, Term>()( first, second );
}


static PyObject*
Term_div( PyObject* first, PyObject* second )
{
	return BinaryInvoke<BinaryDiv, Term>()( first, second );
}


static PyObject*
Term_neg( PyObject* value )
{
	return UnaryInvoke<UnaryNeg, Term>()( value );
}


static PyObject*
Term_richcmp( PyObject* first, PyObject* second, int op )
{
	switch( op )
	{
		case Py_EQ:
			return BinaryInvoke<CmpEQ, Term>()( first, second );
		case Py_LE:
			return BinaryInvoke<CmpLE, Term>()( first, second );
		case Py_GE:
			return BinaryInvoke<CmpGE, Term>()( first, second );
		default:
			break;
	}
	PyErr_Format(
		PyExc_TypeError,
		"unsupported operand type(s) for %s: "
		"'%.100s' and '%.100s'",
		pyop_str( op ),
		first->ob_type->tp_name,
		second->ob_type->tp_name
	);
	return 0;
}


static PyMethodDef
Term_methods[] = {
	{ "variable", ( PyCFunction )Term_variable, METH_NOARGS,
	  "Get the variable for the term." },
	{ "coefficient", ( PyCFunction )Term_coefficient, METH_NOARGS,
	  "Get the coefficient for the term." },
	{ "value", ( PyCFunction )Term_value, METH_NOARGS,
	  "Get the value for the term." },
	{ 0 } // sentinel
};


static PyNumberMethods
Term_as_number = {
	(binaryfunc)Term_add,       /* nb_add */
	(binaryfunc)Term_sub,       /* nb_subtract */
	(binaryfunc)Term_mul,       /* nb_multiply */
	#if PY_MAJOR_VERSION < 3
	(binaryfunc)Term_div,       /* nb_divide */
	#endif
	0,                          /* nb_remainder */
	0,                          /* nb_divmod */
	0,                          /* nb_power */
	(unaryfunc)Term_neg,        /* nb_negative */
	0,                          /* nb_positive */
	0,                          /* nb_absolute */
	#if PY_MAJOR_VERSION > 3
	0,							/* nb_bool */
	#else
	0,                          /* nb_nonzero */
	#endif
	0,                          /* nb_invert */
	0,                          /* nb_lshift */
	0,                          /* nb_rshift */
	0,                          /* nb_and */
	0,                          /* nb_xor */
	(binaryfunc)0,              /* nb_or */
	#if PY_MAJOR_VERSION < 3
	0,                          /* nb_coerce */
	#endif
	0,                          /* nb_int */
	0,                          /* nb_long */
	0,                          /* nb_float */
	#if PY_MAJOR_VERSION < 3
	0,                          /* nb_oct */
	0,                          /* nb_hex */
	#endif
	0,                          /* nb_inplace_add */
	0,                          /* nb_inplace_subtract */
	0,                          /* nb_inplace_multiply */
	#if PY_MAJOR_VERSION < 3
	0,                          /* nb_inplace_divide */
	#endif
	0,                          /* nb_inplace_remainder */
	0,                          /* nb_inplace_power */
	0,                          /* nb_inplace_lshift */
	0,                          /* nb_inplace_rshift */
	0,                          /* nb_inplace_and */
	0,                          /* nb_inplace_xor */
	0,                          /* nb_inplace_or */
	(binaryfunc)0,              /* nb_floor_divide */
	(binaryfunc)0,              /* nb_true_divide */
	0,                          /* nb_inplace_floor_divide */
	0,                          /* nb_inplace_true_divide */
	#if PY_VERSION_HEX >= 0x02050000
	(unaryfunc)0,               /* nb_index */
	#endif
};


PyTypeObject Term_Type = {
<<<<<<< HEAD
	PyObject_HEAD_INIT( 0 )
	0,                                      /* ob_size */
	"kiwisolver.Term",                      /* tp_name */
=======
	PyVarObject_HEAD_INIT( &PyType_Type, 0 )
	"pykiwi.Term",                          /* tp_name */
>>>>>>> b4b6394a
	sizeof( Term ),                         /* tp_basicsize */
	0,                                      /* tp_itemsize */
	(destructor)Term_dealloc,               /* tp_dealloc */
	(printfunc)0,                           /* tp_print */
	(getattrfunc)0,                         /* tp_getattr */
	(setattrfunc)0,                         /* tp_setattr */
	(cmpfunc)0,                             /* tp_compare */
	(reprfunc)Term_repr,                    /* tp_repr */
	(PyNumberMethods*)&Term_as_number,      /* tp_as_number */
	(PySequenceMethods*)0,                  /* tp_as_sequence */
	(PyMappingMethods*)0,                   /* tp_as_mapping */
	(hashfunc)0,                            /* tp_hash */
	(ternaryfunc)0,                         /* tp_call */
	(reprfunc)0,                            /* tp_str */
	(getattrofunc)0,                        /* tp_getattro */
	(setattrofunc)0,                        /* tp_setattro */
	(PyBufferProcs*)0,                      /* tp_as_buffer */
	#if PY_MAJOR_VERSION >= 3
	Py_TPFLAGS_DEFAULT|Py_TPFLAGS_HAVE_GC|Py_TPFLAGS_BASETYPE, /* tp_flags */
	#else
	Py_TPFLAGS_DEFAULT|Py_TPFLAGS_HAVE_GC|Py_TPFLAGS_BASETYPE|Py_TPFLAGS_CHECKTYPES, /* tp_flags */
	#endif
	0,                                      /* Documentation string */
	(traverseproc)Term_traverse,            /* tp_traverse */
	(inquiry)Term_clear,                    /* tp_clear */
	(richcmpfunc)Term_richcmp,              /* tp_richcompare */
	0,                                      /* tp_weaklistoffset */
	(getiterfunc)0,                         /* tp_iter */
	(iternextfunc)0,                        /* tp_iternext */
	(struct PyMethodDef*)Term_methods,      /* tp_methods */
	(struct PyMemberDef*)0,                 /* tp_members */
	0,                                      /* tp_getset */
	0,                                      /* tp_base */
	0,                                      /* tp_dict */
	(descrgetfunc)0,                        /* tp_descr_get */
	(descrsetfunc)0,                        /* tp_descr_set */
	0,                                      /* tp_dictoffset */
	(initproc)0,                            /* tp_init */
	(allocfunc)PyType_GenericAlloc,         /* tp_alloc */
	(newfunc)Term_new,                      /* tp_new */
	(freefunc)PyObject_GC_Del,              /* tp_free */
	(inquiry)0,                             /* tp_is_gc */
	0,                                      /* tp_bases */
	0,                                      /* tp_mro */
	0,                                      /* tp_cache */
	0,                                      /* tp_subclasses */
	0,                                      /* tp_weaklist */
	(destructor)0                           /* tp_del */
};


int import_term()
{
	return PyType_Ready( &Term_Type );
}<|MERGE_RESOLUTION|>--- conflicted
+++ resolved
@@ -189,7 +189,7 @@
 	0,                          /* nb_positive */
 	0,                          /* nb_absolute */
 	#if PY_MAJOR_VERSION > 3
-	0,							/* nb_bool */
+	0,                          /* nb_bool */
 	#else
 	0,                          /* nb_nonzero */
 	#endif
@@ -233,14 +233,8 @@
 
 
 PyTypeObject Term_Type = {
-<<<<<<< HEAD
-	PyObject_HEAD_INIT( 0 )
-	0,                                      /* ob_size */
+	PyVarObject_HEAD_INIT( &PyType_Type, 0 )
 	"kiwisolver.Term",                      /* tp_name */
-=======
-	PyVarObject_HEAD_INIT( &PyType_Type, 0 )
-	"pykiwi.Term",                          /* tp_name */
->>>>>>> b4b6394a
 	sizeof( Term ),                         /* tp_basicsize */
 	0,                                      /* tp_itemsize */
 	(destructor)Term_dealloc,               /* tp_dealloc */
