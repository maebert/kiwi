/*-----------------------------------------------------------------------------
| Copyright (c) 2013, Nucleic Development Team.
|
| Distributed under the terms of the Modified BSD License.
|
| The full license is in the file COPYING.txt, distributed with this software.
|----------------------------------------------------------------------------*/
#include <Python.h>
#include <kiwi/kiwi.h>
#include "pythonhelpers.h"
#include "types.h"
#include "util.h"


using namespace PythonHelpers;


static PyObject*
Solver_new( PyTypeObject* type, PyObject* args, PyObject* kwargs )
{
	if( PyTuple_GET_SIZE( args ) != 0 || ( kwargs && PyDict_Size( kwargs ) != 0 ) )
		return py_type_fail( "Solver.__new__ takes no arguments" );
	PyObject* pysolver = PyType_GenericNew( type, args, kwargs );
	if( !pysolver )
		return 0;
	Solver* self = reinterpret_cast<Solver*>( pysolver );
	new( &self->solver ) kiwi::Solver();
	return pysolver;
}


static void
Solver_dealloc( Solver* self )
{
	self->solver.~Solver();
	Py_TYPE( self )->tp_free( pyobject_cast( self ) );
}


static PyObject*
Solver_addConstraint( Solver* self, PyObject* other )
{
	if( !Constraint::TypeCheck( other ) )
		return py_expected_type_fail( other, "Constraint" );
	Constraint* cn = reinterpret_cast<Constraint*>( other );
	try
	{
		self->solver.addConstraint( cn->constraint );
	}
	catch( const kiwi::DuplicateConstraint& )
	{
		PyErr_SetObject( DuplicateConstraint, other );
		return 0;
	}
	catch( const kiwi::UnsatisfiableConstraint& )
	{
		PyErr_SetObject( UnsatisfiableConstraint, other );
		return 0;
	}
	Py_RETURN_NONE;
}


static PyObject*
Solver_removeConstraint( Solver* self, PyObject* other )
{
	if( !Constraint::TypeCheck( other ) )
		return py_expected_type_fail( other, "Constraint" );
	Constraint* cn = reinterpret_cast<Constraint*>( other );
	try
	{
		self->solver.removeConstraint( cn->constraint );
	}
	catch( const kiwi::UnknownConstraint& )
	{
		PyErr_SetObject( UnknownConstraint, other );
		return 0;
	}
	Py_RETURN_NONE;
}


static PyObject*
Solver_hasConstraint( Solver* self, PyObject* other )
{
	if( !Constraint::TypeCheck( other ) )
		return py_expected_type_fail( other, "Constraint" );
	Constraint* cn = reinterpret_cast<Constraint*>( other );
	return newref( self->solver.hasConstraint( cn->constraint ) ? Py_True : Py_False );
}


static PyObject*
Solver_addEditVariable( Solver* self, PyObject* args )
{
	PyObject* pyvar;
	PyObject* pystrength;
	if( !PyArg_ParseTuple( args, "OO", &pyvar, &pystrength ) )
		return 0;
	if( !Variable::TypeCheck( pyvar ) )
		return py_expected_type_fail( pyvar, "Variable" );
	double strength;
	if( !convert_to_strength( pystrength, strength ) )
		return 0;
	Variable* var = reinterpret_cast<Variable*>( pyvar );
	try
	{
		self->solver.addEditVariable( var->variable, strength );
	}
	catch( const kiwi::DuplicateEditVariable& )
	{
		PyErr_SetObject( DuplicateEditVariable, pyvar );
		return 0;
	}
	catch( const kiwi::BadRequiredStrength& e )
	{
		PyErr_SetString( BadRequiredStrength, e.what() );
		return 0;
	}
	Py_RETURN_NONE;
}


static PyObject*
Solver_removeEditVariable( Solver* self, PyObject* other )
{
	if( !Variable::TypeCheck( other ) )
		return py_expected_type_fail( other, "Variable" );
	Variable* var = reinterpret_cast<Variable*>( other );
	try
	{
		self->solver.removeEditVariable( var->variable );
	}
	catch( const kiwi::UnknownEditVariable& )
	{
		PyErr_SetObject( UnknownEditVariable, other );
		return 0;
	}
	Py_RETURN_NONE;
}


static PyObject*
Solver_hasEditVariable( Solver* self, PyObject* other )
{
	if( !Variable::TypeCheck( other ) )
		return py_expected_type_fail( other, "Variable" );
	Variable* var = reinterpret_cast<Variable*>( other );
	return newref( self->solver.hasEditVariable( var->variable ) ? Py_True : Py_False );
}


static PyObject*
Solver_suggestValue( Solver* self, PyObject* args )
{
	PyObject* pyvar;
	PyObject* pyvalue;
	if( !PyArg_ParseTuple( args, "OO", &pyvar, &pyvalue ) )
		return 0;
	if( !Variable::TypeCheck( pyvar ) )
		return py_expected_type_fail( pyvar, "Variable" );
	double value;
	if( !convert_to_double( pyvalue, value ) )
		return 0;
	Variable* var = reinterpret_cast<Variable*>( pyvar );
	try
	{
		self->solver.suggestValue( var->variable, value );
	}
	catch( const kiwi::UnknownEditVariable& )
	{
		PyErr_SetObject( UnknownEditVariable, pyvar );
		return 0;
	}
	Py_RETURN_NONE;
}


static PyObject*
Solver_updateVariables( Solver* self )
{
	self->solver.updateVariables();
	Py_RETURN_NONE;
}


static PyObject*
Solver_reset( Solver* self )
{
	self->solver.reset();
	Py_RETURN_NONE;
}


static PyObject*
Solver_dump( Solver* self )
{
	self->solver.dump();
	Py_RETURN_NONE;
}

static PyMethodDef
Solver_methods[] = {
	{ "addConstraint", ( PyCFunction )Solver_addConstraint, METH_O,
	  "Add a constraint to the solver." },
	{ "removeConstraint", ( PyCFunction )Solver_removeConstraint, METH_O,
	  "Remove a constraint from the solver." },
	{ "hasConstraint", ( PyCFunction )Solver_hasConstraint, METH_O,
	  "Check whether the solver contains a constraint." },
	{ "addEditVariable", ( PyCFunction )Solver_addEditVariable, METH_VARARGS,
	  "Add an edit variable to the solver." },
	{ "removeEditVariable", ( PyCFunction )Solver_removeEditVariable, METH_O,
	  "Remove an edit variable from the solver." },
	{ "hasEditVariable", ( PyCFunction )Solver_hasEditVariable, METH_O,
	  "Check whether the solver contains an edit variable." },
	{ "suggestValue", ( PyCFunction )Solver_suggestValue, METH_VARARGS,
	  "Suggest a desired value for an edit variable." },
	{ "updateVariables", ( PyCFunction )Solver_updateVariables, METH_NOARGS,
	  "Update the values of the solver variables." },
	{ "reset", ( PyCFunction )Solver_reset, METH_NOARGS,
	  "Reset the solver to the initial empty starting condition." },
	{ "dump", ( PyCFunction )Solver_dump, METH_NOARGS, "" },
	{ 0 } // sentinel
};


PyTypeObject Solver_Type = {
<<<<<<< HEAD
	PyObject_HEAD_INIT( 0 )
	0,                                      /* ob_size */
	"kiwisolver.Solver",                    /* tp_name */
=======
	PyVarObject_HEAD_INIT( &PyType_Type, 0 )
	"pykiwi.Solver",                        /* tp_name */
>>>>>>> b4b6394a
	sizeof( Solver ),                       /* tp_basicsize */
	0,                                      /* tp_itemsize */
	(destructor)Solver_dealloc,             /* tp_dealloc */
	(printfunc)0,                           /* tp_print */
	(getattrfunc)0,                         /* tp_getattr */
	(setattrfunc)0,                         /* tp_setattr */
	(cmpfunc)0,                             /* tp_compare */
	(reprfunc)0,                            /* tp_repr */
	(PyNumberMethods*)0,                    /* tp_as_number */
	(PySequenceMethods*)0,                  /* tp_as_sequence */
	(PyMappingMethods*)0,                   /* tp_as_mapping */
	(hashfunc)0,                            /* tp_hash */
	(ternaryfunc)0,                         /* tp_call */
	(reprfunc)0,                            /* tp_str */
	(getattrofunc)0,                        /* tp_getattro */
	(setattrofunc)0,                        /* tp_setattro */
	(PyBufferProcs*)0,                      /* tp_as_buffer */
	Py_TPFLAGS_DEFAULT|Py_TPFLAGS_BASETYPE, /* tp_flags */
	0,                                      /* Documentation string */
	(traverseproc)0,                        /* tp_traverse */
	(inquiry)0,                             /* tp_clear */
	(richcmpfunc)0,                         /* tp_richcompare */
	0,                                      /* tp_weaklistoffset */
	(getiterfunc)0,                         /* tp_iter */
	(iternextfunc)0,                        /* tp_iternext */
	(struct PyMethodDef*)Solver_methods,    /* tp_methods */
	(struct PyMemberDef*)0,                 /* tp_members */
	0,                                      /* tp_getset */
	0,                                      /* tp_base */
	0,                                      /* tp_dict */
	(descrgetfunc)0,                        /* tp_descr_get */
	(descrsetfunc)0,                        /* tp_descr_set */
	0,                                      /* tp_dictoffset */
	(initproc)0,                            /* tp_init */
	(allocfunc)PyType_GenericAlloc,         /* tp_alloc */
	(newfunc)Solver_new,                    /* tp_new */
	(freefunc)PyObject_Del,                 /* tp_free */
	(inquiry)0,                             /* tp_is_gc */
	0,                                      /* tp_bases */
	0,                                      /* tp_mro */
	0,                                      /* tp_cache */
	0,                                      /* tp_subclasses */
	0,                                      /* tp_weaklist */
	(destructor)0                           /* tp_del */
};


PyObject* DuplicateConstraint;

PyObject* UnsatisfiableConstraint;

PyObject* UnknownConstraint;

PyObject* DuplicateEditVariable;

PyObject* UnknownEditVariable;

PyObject* BadRequiredStrength;


int import_solver()
{
 	DuplicateConstraint = PyErr_NewException(
 		const_cast<char*>( "kiwisolver.DuplicateConstraint" ), 0, 0 );
 	if( !DuplicateConstraint )
 		return -1;
  	UnsatisfiableConstraint = PyErr_NewException(
  		const_cast<char*>( "kiwisolver.UnsatisfiableConstraint" ), 0, 0 );
 	if( !UnsatisfiableConstraint )
 		return -1;
  	UnknownConstraint = PyErr_NewException(
  		const_cast<char*>( "kiwisolver.UnknownConstraint" ), 0, 0 );
 	if( !UnknownConstraint )
 		return -1;
  	DuplicateEditVariable = PyErr_NewException(
  		const_cast<char*>( "kiwisolver.DuplicateEditVariable" ), 0, 0 );
 	if( !DuplicateEditVariable )
 		return -1;
  	UnknownEditVariable = PyErr_NewException(
  		const_cast<char*>( "kiwisolver.UnknownEditVariable" ), 0, 0 );
 	if( !UnknownEditVariable )
 		return -1;
  	BadRequiredStrength = PyErr_NewException(
  		const_cast<char*>( "kiwisolver.BadRequiredStrength" ), 0, 0 );
 	if( !BadRequiredStrength )
 		return -1;
	return PyType_Ready( &Solver_Type );
}<|MERGE_RESOLUTION|>--- conflicted
+++ resolved
@@ -225,14 +225,8 @@
 
 
 PyTypeObject Solver_Type = {
-<<<<<<< HEAD
-	PyObject_HEAD_INIT( 0 )
-	0,                                      /* ob_size */
+	PyVarObject_HEAD_INIT( &PyType_Type, 0 )
 	"kiwisolver.Solver",                    /* tp_name */
-=======
-	PyVarObject_HEAD_INIT( &PyType_Type, 0 )
-	"pykiwi.Solver",                        /* tp_name */
->>>>>>> b4b6394a
 	sizeof( Solver ),                       /* tp_basicsize */
 	0,                                      /* tp_itemsize */
 	(destructor)Solver_dealloc,             /* tp_dealloc */
